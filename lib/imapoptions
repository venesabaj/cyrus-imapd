--- conflicted
+++ resolved
@@ -735,11 +735,7 @@
 { "mboxname_lockpath", NULL, STRING }
 /* Path to mailbox name lock files (default $conf/lock) */
 
-<<<<<<< HEAD
-{ "metapartition_files", "", BITFIELD("header", "index", "cache", "expunge", "squat", "caldav") }
-=======
-{ "metapartition_files", "", BITFIELD("header", "index", "cache", "expunge", "squat", "annotations") }
->>>>>>> fa3e3b72
+{ "metapartition_files", "", BITFIELD("header", "index", "cache", "expunge", "squat", "annotations", "caldav") }
 /* Space-separated list of metadata files to be stored on a
    \fImetapartition\fR rather than in the mailbox directory on a spool
    partition. */
